--- conflicted
+++ resolved
@@ -55,32 +55,18 @@
     verify: true
   });
 
-<<<<<<< HEAD
-  var w, cached;
-=======
   it('should open mempool', cob(function* () {
     yield mempool.open();
     chain.state.flags |= constants.flags.VERIFY_WITNESS;
   }));
->>>>>>> dd7ccd40
 
   it('should open walletdb', cob(function* () {
     yield walletdb.open();
   }));
 
-<<<<<<< HEAD
-  it('should open mempool', function(cb) {
-    mempool.open(function(err) {
-      assert.ifError(err);
-      chain.state.flags |= constants.flags.VERIFY_WITNESS;
-      cb();
-    });
-  });
-=======
   it('should open wallet', cob(function* () {
     wallet = yield walletdb.create();
   }));
->>>>>>> dd7ccd40
 
   it('should handle incoming orphans and TXs', cob(function* () {
     var kp = bcoin.keyring.generate();
@@ -380,174 +366,6 @@
       sequence: 0xffffffff
     };
 
-<<<<<<< HEAD
-  it('should not cache a malleated wtx with mutated sig', function(cb) {
-    var kp = bcoin.keyring.generate();
-    kp.witness = true;
-    // Coinbase
-    var t1 = bcoin.mtx().addOutput(w, 50000).addOutput(w, 10000); // 10000 instead of 1000
-    var prev = new bcoin.script([0, kp.keyHash]);
-    var prevHash = crypto.randomBytes(32).toString('hex');
-    var dummyInput = {
-      prevout: {
-        hash: prevHash,
-        index: 0
-      },
-      coin: {
-        version: 1,
-        height: 0,
-        value: 70000,
-        script: prev,
-        coinbase: false,
-        hash: prevHash,
-        index: 0
-      },
-      script: new bcoin.script([]),
-      sequence: 0xffffffff
-    };
-    t1.addInput(dummyInput);
-    var prevs = bcoin.script.fromPubkeyhash(kp.keyHash);
-    var sig = new bcoin.witness([t1.signature(0, prevs, kp.privateKey, 'all', 1), kp.publicKey]);
-    var sig2 = new bcoin.witness([t1.signature(0, prevs, kp.privateKey, 'all', 1), kp.publicKey]);
-    sig2.items[0][sig2.items[0].length - 1] = 0;
-    t1.inputs[0].witness = sig2;
-    var tx = t1.toTX();
-    mempool.addTX(tx, function(err) {
-      assert(err);
-      assert(!mempool.hasReject(tx.hash()));
-      cb();
-    });
-  });
-
-  it('should not cache a malleated tx with unnecessary witness', function(cb) {
-    var kp = bcoin.keyring.generate();
-    // Coinbase
-    var t1 = bcoin.mtx().addOutput(w, 50000).addOutput(w, 10000); // 10000 instead of 1000
-    var prev = new bcoin.script([kp.publicKey, opcodes.OP_CHECKSIG]);
-    var prevHash = crypto.randomBytes(32).toString('hex');
-    var dummyInput = {
-      prevout: {
-        hash: prevHash,
-        index: 0
-      },
-      coin: {
-        version: 1,
-        height: 0,
-        value: 70000,
-        script: prev,
-        coinbase: false,
-        hash: prevHash,
-        index: 0
-      },
-      script: new bcoin.script([]),
-      sequence: 0xffffffff
-    };
-    t1.addInput(dummyInput);
-    t1.inputs[0].script = new bcoin.script([t1.signature(0, prev, kp.privateKey, 'all', 0)]),
-    t1.inputs[0].witness.push(new Buffer(0));
-    var tx = t1.toTX();
-    mempool.addTX(tx, function(err) {
-      assert(err);
-      assert(!mempool.hasReject(tx.hash()));
-      cb();
-    });
-  });
-
-  it('should not cache a malleated wtx with wit removed', function(cb) {
-    var kp = bcoin.keyring.generate();
-    kp.witness = true;
-    // Coinbase
-    var t1 = bcoin.mtx().addOutput(w, 50000).addOutput(w, 10000); // 10000 instead of 1000
-    var prev = new bcoin.script([0, kp.keyHash]);
-    var prevHash = crypto.randomBytes(32).toString('hex');
-    var dummyInput = {
-      prevout: {
-        hash: prevHash,
-        index: 0
-      },
-      coin: {
-        version: 1,
-        height: 0,
-        value: 70000,
-        script: prev,
-        coinbase: false,
-        hash: prevHash,
-        index: 0
-      },
-      script: new bcoin.script([]),
-      sequence: 0xffffffff
-    };
-    t1.addInput(dummyInput);
-    var tx = t1.toTX();
-    mempool.addTX(tx, function(err) {
-      assert(err);
-      assert(err.malleated);
-      assert(!mempool.hasReject(tx.hash()));
-      cb();
-    });
-  });
-
-  it('should cache non-malleated tx without sig', function(cb) {
-    var kp = bcoin.keyring.generate();
-    // Coinbase
-    var t1 = bcoin.mtx().addOutput(w, 50000).addOutput(w, 10000); // 10000 instead of 1000
-    var prev = new bcoin.script([kp.publicKey, opcodes.OP_CHECKSIG]);
-    var prevHash = crypto.randomBytes(32).toString('hex');
-    var dummyInput = {
-      prevout: {
-        hash: prevHash,
-        index: 0
-      },
-      coin: {
-        version: 1,
-        height: 0,
-        value: 70000,
-        script: prev,
-        coinbase: false,
-        hash: prevHash,
-        index: 0
-      },
-      script: new bcoin.script([]),
-      sequence: 0xffffffff
-    };
-    t1.addInput(dummyInput);
-    var tx = t1.toTX();
-    mempool.addTX(tx, function(err) {
-      assert(err);
-      assert(!err.malleated);
-      assert(mempool.hasReject(tx.hash()));
-      cached = tx;
-      cb();
-    });
-  });
-
-  it('should clear reject cache', function(cb) {
-    var t1 = bcoin.mtx().addOutput(w, 50000);
-    var dummyInput = {
-      prevout: {
-        hash: constants.NULL_HASH,
-        index: 0xffffffff
-      },
-      coin: null,
-      script: new bcoin.script(),
-      sequence: 0xffffffff
-    };
-    t1.addInput(dummyInput);
-    var tx = t1.toTX();
-    var block = new bcoin.block();
-    block.txs.push(tx);
-    assert(mempool.hasReject(cached.hash()));
-    mempool.addBlock(block, function(err) {
-      assert(!err);
-      assert(!mempool.hasReject(cached.hash()));
-      cb();
-    });
-  });
-
-  it('should destroy mempool', function(cb) {
-    mempool.close(cb);
-  });
-=======
     tx.addInput(input);
 
     tx = tx.toTX();
@@ -563,5 +381,4 @@
   it('should destroy mempool', cob(function* () {
     yield mempool.close();
   }));
->>>>>>> dd7ccd40
 });